--- conflicted
+++ resolved
@@ -15,13 +15,9 @@
     def __init__(
         self, hef_path: str, input_queue: queue.Queue,
         output_queue: queue.Queue, batch_size: int = 1,
-<<<<<<< HEAD
-        input_type: Optional[str] = None, output_type: Optional[dict[str, str]] = None,
+        input_type: Optional[str] = None, output_type: Optional[Dict[str, str]] = None,
         send_original_frame: bool = False) -> None:
-=======
-        input_type: Optional[str] = None, output_type: Optional[Dict[str, str]] = None
-    ) -> None:
->>>>>>> 34f60132
+
         """
         Initialize the HailoAsyncInference class with the provided HEF model 
         file path and input/output queues.
@@ -99,14 +95,11 @@
                         name: np.expand_dims(bindings.output(name).get_buffer(), axis=0)
                         for name in bindings._output_names
                     }               
-<<<<<<< HEAD
                 if self.send_original_frame:
                     self.output_queue.put((original_batch[i], result))
                 else:
                     self.output_queue.put((processed_batch[i], result))
-=======
-                self.output_queue.put((processed_batch[i], result))
->>>>>>> 34f60132
+
 
     def get_vstream_info(self) -> Tuple[list, list]:
 
@@ -159,18 +152,12 @@
 
                 configured_infer_model.wait_for_async_ready(timeout_ms=10000)
                 job = configured_infer_model.run_async(
-<<<<<<< HEAD
-                    bindings_list,
-                    partial(
-                        self.callback,
-                        processed_batch=preprocessed_batch,
-                        original_batch=original_batch if self.send_original_frame else None,
-=======
-                    bindings_list, partial(
-                        self.callback, processed_batch=batch_frames,
->>>>>>> 34f60132
-                        bindings_list=bindings_list
-                    )
+                      bindings_list,
+                      partial(
+                              self.callback,
+                              processed_batch=preprocessed_batch,
+                              original_batch=original_batch if self.send_original_frame else None,
+                              bindings_list=bindings_list)
                 )
             job.wait(10000)  # Wait for the last job
 
@@ -270,118 +257,4 @@
                                                   of images.
     """
     for i in range(0, len(images_list), batch_size):
-        yield images_list[i: i + batch_size]
-
-class HailoInference:
-    def __init__(self, hef_path, output_type='FLOAT32'):
-        """
-        Initialize the HailoInference class with the provided HEF model file path.
- 
-        Args:
-            hef_path (str): Path to the HEF model file.
-        """
-        self.hef = HEF(hef_path)
-        self.target = VDevice()
-        self.network_group = self._configure_and_get_network_group()
-        self.network_group_params = self.network_group.create_params()
-        self.input_vstreams_params, self.output_vstreams_params = self._create_vstream_params(output_type)
-        self.input_vstream_info, self.output_vstream_info = self._get_and_print_vstream_info()
- 
-    def _configure_and_get_network_group(self):
-        """
-        Configure the Hailo device and get the network group.
- 
-        Returns:
-            NetworkGroup: Configured network group.
-        """
-        configure_params = ConfigureParams.create_from_hef(self.hef, interface=HailoStreamInterface.PCIe)
-        network_group = self.target.configure(self.hef, configure_params)[0]
-        return network_group
- 
-    def _create_vstream_params(self, output_type):
-        """
-        Create input and output stream parameters.
- 
-        Args:
-            output_type (str): Format type of the output stream.
- 
-        Returns:
-            tuple: Input and output stream parameters.
-        """
-        input_format_type = self.hef.get_input_vstream_infos()[0].format.type
-        input_vstreams_params = InputVStreamParams.make_from_network_group(self.network_group, format_type=input_format_type)
-        output_vstreams_params = OutputVStreamParams.make_from_network_group(self.network_group, format_type=getattr(FormatType, output_type))
-        return input_vstreams_params, output_vstreams_params
- 
-    def _get_and_print_vstream_info(self):
-        """
-        Get and print information about input and output stream layers.
- 
-        Returns:
-            tuple: List of input stream layer information, List of output stream layer information.
-        """
-        input_vstream_info = self.hef.get_input_vstream_infos()
-        output_vstream_info = self.hef.get_output_vstream_infos()
- 
-        for layer_info in input_vstream_info:
-            logger.info(f'Input layer: {layer_info.name} {layer_info.shape} {layer_info.format.type}')
-        for layer_info in output_vstream_info:
-            logger.info(f'Output layer: {layer_info.name} {layer_info.shape} {layer_info.format.type}')
- 
-        return input_vstream_info, output_vstream_info
- 
-    def get_input_shape(self):
-        """
-        Get the shape of the model's input layer.
- 
-        Returns:
-            tuple: Shape of the model's input layer.
-        """
-        return self.input_vstream_info[0].shape  # Assumes that the model has one input
- 
-    def run(self, input_data):
-        """
-        Run inference on Hailo-8 device.
- 
-        Args:
-            input_data (np.ndarray, dict, list, tuple): Input data for inference.
- 
-        Returns:
-            np.ndarray: Inference output.
-        """
-        input_dict = self._prepare_input_data(input_data)
- 
-        with InferVStreams(self.network_group, self.input_vstreams_params, self.output_vstreams_params) as infer_pipeline:
-            with self.network_group.activate(self.network_group_params):
-                output = infer_pipeline.infer(input_dict)[self.output_vstream_info[0].name]
-
-        return output
- 
-    def _prepare_input_data(self, input_data):
-        """
-        Prepare input data for inference.
- 
-        Args:
-            input_data (np.ndarray, dict, list, tuple): Input data for inference.
- 
-        Returns:
-            dict: Prepared input data.
-        """
-        input_dict = {}
-        if isinstance(input_data, dict):
-            return input_data
-        elif isinstance(input_data, (list, tuple)):
-            for layer_info in self.input_vstream_info:
-                input_dict[layer_info.name] = input_data
-        else:
-            if input_data.ndim == 3:
-                input_data = np.expand_dims(input_data, axis=0)
-            input_dict[self.input_vstream_info[0].name] = input_data
- 
-        return input_dict
- 
-    def release_device(self):
-        """
-        Release the Hailo device.
-        """
-        self.target.release()+        yield images_list[i: i + batch_size]